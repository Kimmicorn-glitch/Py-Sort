#!/usr/bin/env python3
"""
File Organizer - A simple tool to sort files into folders by type.

This script helps organize messy directories by automatically moving files
into subdirectories based on their file extensions.

Author: Sthembiso Mfusi
License: MIT
"""

import argparse
import json
import os
import shutil
import sys
<<<<<<< HEAD
import logging
=======
from datetime import datetime
>>>>>>> 468be066
from pathlib import Path
from typing import Dict, List
from assets import color

# Logging setup

logging.basicConfig(
    filename="py_sort.log",
    level=logging.ERROR,
    format="%(asctime)s [%(levelname)s] %(message)s",
)
logger = logging.getLogger(__name__)


# Retry prompt helper

def prompt_retry(action_desc: str) -> bool:
    """Ask the user if they want to retry an action that failed."""
    while True:
        response = input(f"{action_desc} - Retry? (y/n): ").strip().lower()
        if response in ('y', 'yes'):
            return True
        elif response in ('n', 'no'):
            return False
        else:
            print("Please enter 'y' or 'n'.")


# Sorting rules

def load_sorting_rules(config_path: str = "config.json") -> Dict[str, List[str]]:
    """
    Load sorting rules from a JSON configuration file.
    
    Args:
        config_path: Path to the configuration file
        
    Returns:
        Dictionary mapping folder names to lists of file extensions
    """
    
    try:
        with open(config_path, 'r') as f:
            return json.load(f)
    except FileNotFoundError:
        color.print_yellow(f"Warning: Config file '{config_path}' not found. Using default rules.")
        return get_default_sorting_rules()
    except json.JSONDecodeError as e:
        color.print_red(f"Error: Invalid JSON in config file: {e}")
        logger.exception("JSON decode error")
        return get_default_sorting_rules()
    except Exception as e:
        color.print_red(f"Unexpected error loading config: {e}")
        logger.exception("Unexpected error loading config")
        return get_default_sorting_rules()

def get_default_sorting_rules() -> Dict[str, List[str]]:
    return {
        "Images": [".jpg", ".jpeg", ".png", ".gif", ".bmp", ".svg", ".webp", ".tiff", ".ico", ".raw", 
                   ".heic", ".heif", ".cr2", ".nef", ".arw", ".dng", ".psd"],
        "Documents": [".pdf", ".doc", ".docx", ".txt", ".rtf", ".odt", ".pages", ".md", ".tex",
                      ".epub", ".mobi", ".azw", ".azw3", ".log"],
        "Videos": [".mp4", ".avi", ".mov", ".wmv", ".flv", ".webm", ".mkv", ".m4v", ".3gp",
                   ".mpg", ".mpeg", ".vob", ".ogv"],
        "Audio": [".mp3", ".wav", ".flac", ".aac", ".ogg", ".m4a", ".wma", ".opus", ".aiff",
                  ".au", ".mid", ".midi"],
        "Archives": [".zip", ".rar", ".7z", ".tar", ".gz", ".bz2", ".xz", ".tar.gz", ".tar.bz2",
                     ".cab", ".iso", ".img"],
        "Code": [".py", ".js", ".html", ".css", ".java", ".cpp", ".c", ".php", ".rb", ".go", 
                 ".rs", ".ts", ".jsx", ".tsx", ".swift", ".kt", ".scala", ".sh", ".bash",
                 ".json", ".xml", ".yaml", ".yml", ".sql"],
        "Spreadsheets": [".xls", ".xlsx", ".csv", ".ods", ".numbers", ".tsv", ".xlsm"],
        "Presentations": [".ppt", ".pptx", ".odp", ".key", ".pps", ".ppsx"],
        "Executables": [".exe", ".msi", ".deb", ".rpm", ".dmg", ".app", ".apk", ".jar"]
    }

# File utilities

def create_folder_if_not_exists(folder_path: Path) -> None:
    """
    Create a folder if it doesn't already exist.
    
    Args:
        folder_path: Path to the folder to create
    """
    
    while True:
        try:
            if not folder_path.exists():
                folder_path.mkdir(parents=True, exist_ok=True)
                color.print_green(f"Created folder: {folder_path.name}/")
            return  # success
        except PermissionError:
            logger.exception(f"Permission denied creating folder {folder_path}")
            color.print_red(f"Permission denied: cannot create folder '{folder_path}'")
            if not prompt_retry(f"Cannot create folder '{folder_path}'"):
                return
        except OSError as e:
            logger.exception(f"OS error creating folder {folder_path}")
            color.print_red(f"System error creating folder '{folder_path}': {e}")
            if not prompt_retry(f"Cannot create folder '{folder_path}'"):
                return
        except Exception as e:
            logger.exception(f"Unexpected error creating folder {folder_path}")
            color.print_red(f"Unexpected error creating folder '{folder_path}': {e}")
            if not prompt_retry(f"Cannot create folder '{folder_path}'"):
                return

def get_file_extension(file_path: Path) -> str:
     """
    Get the file extension in lowercase.
    
    Args:
        file_path: Path to the file
        
    Returns:
        File extension including the dot (e.g., '.jpg')
    """
    return file_path.suffix.lower()

def format_size(size_bytes: int) -> str:
    for unit in ['B', 'KB', 'MB', 'GB', 'TB']:
        if size_bytes < 1024.0:
            return f"{size_bytes:.2f} {unit}"
        size_bytes /= 1024.0
    return f"{size_bytes:.2f} PB"

def find_target_folder(file_extension: str, sorting_rules: Dict[str, List[str]]) -> str:
     """
    Find the target folder for a given file extension.
    
    Args:
        file_extension: The file extension to look up
        sorting_rules: Dictionary mapping folder names to extensions
        
    Returns:
        The name of the target folder, or 'Other' if no match found
    """
    
    for folder_name, extensions in sorting_rules.items():
        if file_extension in extensions:
            return folder_name
    return "Other"

# Core organizer

def log_move(directory: Path, original_path: Path, new_path: Path) -> None:
    """
    Log a file move to the moves log file.
    
    Args:
        directory: The directory where the log file is stored
        original_path: The original path of the file
        new_path: The new path of the file
    """
    log_file = directory / "py_sort_moves.json"
    if log_file.exists():
        with open(log_file, 'r') as f:
            moves = json.load(f)
    else:
        moves = []
    moves.append({
        "timestamp": datetime.now().isoformat(),
        "original": str(original_path),
        "new": str(new_path)
    })
    with open(log_file, 'w') as f:
        json.dump(moves, f, indent=4)


def organize_files(directory_path: str, dry_run: bool = False, config_path: str = "config.json", 
                   show_stats: bool = True) -> None:
    """
    Organize files in the specified directory.
    
    Args:
        directory_path: Path to the directory to organize
        dry_run: If True, only show what would be moved without actually moving files
        config_path: Path to the configuration file
    """

    directory = Path(directory_path)
    
    if not directory.exists():
        color.print_red(f"Error: Directory '{directory_path}' does not exist.")
        return
    if not directory.is_dir():
        color.print_red(f"Error: '{directory_path}' is not a directory.")
        return
    
    sorting_rules = load_sorting_rules(config_path)
    files_to_organize = [f for f in directory.iterdir() if f.is_file()]
    
    if not files_to_organize:
        color.print_red("No files found to organize.")
        return
    
    color.print_red(f"Found {len(files_to_organize)} files to organize...")
    if dry_run:
        color.print_red("DRY RUN MODE - No files will actually be moved\n")
    
    moved_count = 0
    skipped_count = 0
    total_size = 0
    category_stats = {}
    
    for file_path in files_to_organize:
<<<<<<< HEAD
        try:
            file_extension = get_file_extension(file_path)
            target_folder = find_target_folder(file_extension, sorting_rules)
            file_size = os.path.getsize(file_path)
            target_dir = directory / target_folder
            if not dry_run:
                create_folder_if_not_exists(target_dir)
            target_file_path = target_dir / file_path.name
            
            if target_file_path.exists():
                print(f"Skipped '{file_path.name}' - file already exists in {target_folder}/")
=======
        file_extension = get_file_extension(file_path)
        target_folder = find_target_folder(file_extension, sorting_rules)
        file_size = os.path.getsize(file_path)
        
        # Create target directory
        target_dir = directory / target_folder
        if not dry_run:
            create_folder_if_not_exists(target_dir)
        
        # Move the file
        target_file_path = target_dir / file_path.name
        
        if target_file_path.exists():
            print(f"Skipped '{file_path.name}' - file already exists in {target_folder}/")
            skipped_count += 1
            continue
        
        if dry_run:
            print(f"[DRY RUN] Would move '{file_path.name}' to '{target_folder}/'")
        else:
            try:
                shutil.move(str(file_path), str(target_file_path))
                print(f"Moved '{file_path.name}' to '{target_folder}/'")
                moved_count += 1
                total_size += file_size
                
                # Log the move
                log_move(directory, file_path, target_file_path)
                
                # Update category statistics
                if target_folder not in category_stats:
                    category_stats[target_folder] = {'count': 0, 'size': 0}
                category_stats[target_folder]['count'] += 1
                category_stats[target_folder]['size'] += file_size
            except Exception as e:
                color.print_red(f"Error moving '{file_path.name}': {e}")
>>>>>>> 468be066
                skipped_count += 1
                continue
            
            if dry_run:
                print(f"[DRY RUN] Would move '{file_path.name}' to '{target_folder}/'")
            else:
                while True:
                    try:
                        shutil.move(str(file_path), str(target_file_path))
                        print(f"Moved '{file_path.name}' to '{target_folder}/'")
                        moved_count += 1
                        total_size += file_size
                        if target_folder not in category_stats:
                            category_stats[target_folder] = {'count': 0, 'size': 0}
                        category_stats[target_folder]['count'] += 1
                        category_stats[target_folder]['size'] += file_size
                        break  # success
                    except PermissionError:
                        logger.exception(f"Permission denied moving {file_path}")
                        color.print_red(f"Permission denied: cannot move '{file_path.name}'")
                        if not prompt_retry(f"Cannot move '{file_path.name}'"):
                            skipped_count += 1
                            break
                    except OSError as e:
                        logger.exception(f"OS error moving {file_path}")
                        color.print_red(f"System error moving '{file_path.name}': {e}")
                        if not prompt_retry(f"Cannot move '{file_path.name}'"):
                            skipped_count += 1
                            break
                    except Exception as e:
                        logger.exception(f"Unexpected error moving {file_path}")
                        color.print_red(f"Unexpected error moving '{file_path.name}': {e}")
                        if not prompt_retry(f"Cannot move '{file_path.name}'"):
                            skipped_count += 1
                            break
        except Exception as e:
            color.print_red(f"Error processing '{file_path.name}': {e}")
            logger.exception(f"Error processing {file_path}")
            skipped_count += 1
    
    # Summary
    print(f"\n{'='*50}")
    if dry_run:
        print(f"DRY RUN COMPLETE: Would move {len(files_to_organize)} files")
    else:
        color.print_green(f"ORGANIZATION COMPLETE!")
        color.print_green(f"Files moved: {moved_count}")
        if skipped_count > 0:
            print(f"Files skipped: {skipped_count}")
        
        if show_stats and moved_count > 0:
            print(f"\n{'='*50}")
            print("STATISTICS")
            print(f"{'='*50}")
            print(f"Total files organized: {moved_count}")
            print(f"Total size: {format_size(total_size)}")
            print(f"\nFiles by category:")
            sorted_categories = sorted(category_stats.items(), key=lambda x: x[1]['count'], reverse=True)
            for category, stats in sorted_categories:
                print(f"  {category}: {stats['count']} files ({format_size(stats['size'])})")
            print(f"{'='*50}")
            color.print_yellow(f"Files skipped: {skipped_count}")

# CLI

def undo_organization(directory_path: str) -> None:
    """
    Undo the organization by restoring files to their original locations.
    
    Args:
        directory_path: Path to the directory to undo organization for
    """
    directory = Path(directory_path)
    
    if not directory.exists():
        color.print_red(f"Error: Directory '{directory_path}' does not exist.")
        return
    
    if not directory.is_dir():
        color.print_red(f"Error: '{directory_path}' is not a directory.")
        return
    
    log_file = directory / "py_sort_moves.json"
    
    if not log_file.exists():
        color.print_red("No move log found. Nothing to undo.")
        return
    
    try:
        with open(log_file, 'r') as f:
            moves = json.load(f)
    except json.JSONDecodeError:
        color.print_red("Error reading move log. Log may be corrupted.")
        return
    
    if not moves:
        color.print_red("No moves to undo.")
        return
    
    color.print_yellow("This will undo the last organization by moving files back to their original locations.")
    confirm = input("Are you sure? (y/N): ").strip().lower()
    if confirm != 'y':
        color.print_red("Undo cancelled.")
        return
    
    restored_count = 0
    skipped_count = 0
    
    # Undo in reverse order
    for move in reversed(moves):
        original = Path(move['original'])
        new = Path(move['new'])
        
        if new.exists():
            if original.exists():
                print(f"Skipped '{new.name}' - original location already has a file.")
                skipped_count += 1
                continue
            
            try:
                shutil.move(str(new), str(original))
                print(f"Restored '{new.name}' to '{original.parent}'")
                restored_count += 1
            except Exception as e:
                color.print_red(f"Error restoring '{new.name}': {e}")
                skipped_count += 1
        else:
            print(f"Skipped '{new.name}' - file not found in current location.")
            skipped_count += 1
    
    # Clear the log after undo
    with open(log_file, 'w') as f:
        json.dump([], f)
    
    color.print_green(f"Undo complete! Restored {restored_count} files.")
    if skipped_count > 0:
        color.print_yellow(f"Skipped {skipped_count} files.")


def main():
    """Main function to handle command line arguments and run the organizer."""

    parser = argparse.ArgumentParser(
        description="Organize files in a directory by moving them into subdirectories based on file type. Use --undo to restore files to their original locations.",
        formatter_class=argparse.RawDescriptionHelpFormatter,
        epilog="""
Examples:
  python py_sort.py ~/Downloads
  python py_sort.py ~/Downloads --dry-run
  python py_sort.py ~/Downloads --config my_rules.json
  python py_sort.py ~/Downloads --undo
        """
    )
    
<<<<<<< HEAD
    parser.add_argument("directory", help="Path to the directory to organize")
    parser.add_argument("--dry-run", action="store_true", help="Show what would be moved without actually moving files")
    parser.add_argument("--config", default="config.json", help="Path to the JSON configuration file (default: config.json)")
    parser.add_argument("--no-stats", action="store_true", help="Disable detailed statistics at the end")
=======
    parser.add_argument(
        "directory",
        help="Path to the directory to organize or undo organization for"
    )
    
    parser.add_argument(
        "--dry-run",
        action="store_true",
        help="Show what would be moved without actually moving files"
    )
    
    parser.add_argument(
        "--config",
        default="config.json",
        help="Path to the JSON configuration file (default: config.json)"
    )
    
    parser.add_argument(
        "--no-stats",
        action="store_true",
        help="Disable detailed statistics at the end"
    )
>>>>>>> 468be066
    
    parser.add_argument(
        "--undo",
        action="store_true",
        help="Undo the last organization by restoring files to their original locations"
    )
    
    args = parser.parse_args()
    
    try:
        if args.undo:
            undo_organization(args.directory)
        else:
            organize_files(args.directory, args.dry_run, args.config, not args.no_stats)
    except KeyboardInterrupt:
        color.print_red("\nOperation cancelled by user.")
        sys.exit(1)
    except Exception as e:
        color.print_red(f"Unexpected error: {e}")
        logger.exception("Unexpected error in main")
        sys.exit(1)

if __name__ == "__main__":
    main()<|MERGE_RESOLUTION|>--- conflicted
+++ resolved
@@ -14,11 +14,8 @@
 import os
 import shutil
 import sys
-<<<<<<< HEAD
 import logging
-=======
 from datetime import datetime
->>>>>>> 468be066
 from pathlib import Path
 from typing import Dict, List
 from assets import color
@@ -226,7 +223,6 @@
     category_stats = {}
     
     for file_path in files_to_organize:
-<<<<<<< HEAD
         try:
             file_extension = get_file_extension(file_path)
             target_folder = find_target_folder(file_extension, sorting_rules)
@@ -238,7 +234,6 @@
             
             if target_file_path.exists():
                 print(f"Skipped '{file_path.name}' - file already exists in {target_folder}/")
-=======
         file_extension = get_file_extension(file_path)
         target_folder = find_target_folder(file_extension, sorting_rules)
         file_size = os.path.getsize(file_path)
@@ -275,7 +270,6 @@
                 category_stats[target_folder]['size'] += file_size
             except Exception as e:
                 color.print_red(f"Error moving '{file_path.name}': {e}")
->>>>>>> 468be066
                 skipped_count += 1
                 continue
             
@@ -429,13 +423,7 @@
   python py_sort.py ~/Downloads --undo
         """
     )
-    
-<<<<<<< HEAD
-    parser.add_argument("directory", help="Path to the directory to organize")
-    parser.add_argument("--dry-run", action="store_true", help="Show what would be moved without actually moving files")
-    parser.add_argument("--config", default="config.json", help="Path to the JSON configuration file (default: config.json)")
-    parser.add_argument("--no-stats", action="store_true", help="Disable detailed statistics at the end")
-=======
+   
     parser.add_argument(
         "directory",
         help="Path to the directory to organize or undo organization for"
@@ -458,7 +446,6 @@
         action="store_true",
         help="Disable detailed statistics at the end"
     )
->>>>>>> 468be066
     
     parser.add_argument(
         "--undo",
