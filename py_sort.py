#!/usr/bin/env python3
"""
File Organizer - A simple tool to sort files into folders by type.

This script helps organize messy directories by automatically moving files
into subdirectories based on their file extensions.

Author: Sthembiso Mfusi
License: MIT
"""

import argparse
import json
import os
import shutil
import sys
from pathlib import Path
<<<<<<< HEAD
from typing import Dict, List, Tuple
=======
from typing import Dict, List
from assets import color
>>>>>>> af0f7f82


def load_sorting_rules(config_path: str = "config.json") -> Dict[str, List[str]]:
    """
    Load sorting rules from a JSON configuration file.
    
    Args:
        config_path: Path to the configuration file
        
    Returns:
        Dictionary mapping folder names to lists of file extensions
    """
    try:
        with open(config_path, 'r') as f:
            return json.load(f)
    except FileNotFoundError:
        color.print_yellow(f"Warning: Config file '{config_path}' not found. Using default rules.")
        return get_default_sorting_rules()
    except json.JSONDecodeError as e:
        color.print_red(f"Error: Invalid JSON in config file: {e}")
        return get_default_sorting_rules()


def get_default_sorting_rules() -> Dict[str, List[str]]:
    """
    Get default sorting rules when no config file is available.
    
    Returns:
        Dictionary mapping folder names to lists of file extensions
    """
    return {
        "Images": [".jpg", ".jpeg", ".png", ".gif", ".bmp", ".svg", ".webp", ".tiff", ".ico", ".raw", 
                   ".heic", ".heif", ".cr2", ".nef", ".arw", ".dng", ".psd"],
        "Documents": [".pdf", ".doc", ".docx", ".txt", ".rtf", ".odt", ".pages", ".md", ".tex",
                      ".epub", ".mobi", ".azw", ".azw3", ".log"],
        "Videos": [".mp4", ".avi", ".mov", ".wmv", ".flv", ".webm", ".mkv", ".m4v", ".3gp",
                   ".mpg", ".mpeg", ".vob", ".ogv"],
        "Audio": [".mp3", ".wav", ".flac", ".aac", ".ogg", ".m4a", ".wma", ".opus", ".aiff",
                  ".au", ".mid", ".midi"],
        "Archives": [".zip", ".rar", ".7z", ".tar", ".gz", ".bz2", ".xz", ".tar.gz", ".tar.bz2",
                     ".cab", ".iso", ".img"],
        "Code": [".py", ".js", ".html", ".css", ".java", ".cpp", ".c", ".php", ".rb", ".go", 
                 ".rs", ".ts", ".jsx", ".tsx", ".swift", ".kt", ".scala", ".sh", ".bash",
                 ".json", ".xml", ".yaml", ".yml", ".sql"],
        "Spreadsheets": [".xls", ".xlsx", ".csv", ".ods", ".numbers", ".tsv", ".xlsm"],
        "Presentations": [".ppt", ".pptx", ".odp", ".key", ".pps", ".ppsx"],
        "Executables": [".exe", ".msi", ".deb", ".rpm", ".dmg", ".app", ".apk", ".jar"]
    }


def create_folder_if_not_exists(folder_path: Path) -> None:
    """
    Create a folder if it doesn't already exist.
    
    Args:
        folder_path: Path to the folder to create
    """
    if not folder_path.exists():
        folder_path.mkdir(parents=True, exist_ok=True)
        color.print_green(f"Created folder: {folder_path.name}/")


def get_file_extension(file_path: Path) -> str:
    """
    Get the file extension in lowercase.
    
    Args:
        file_path: Path to the file
        
    Returns:
        File extension including the dot (e.g., '.jpg')
    """
    return file_path.suffix.lower()


def format_size(size_bytes: int) -> str:
    """
    Convert bytes to human-readable format.
    
    Args:
        size_bytes: Size in bytes
        
    Returns:
        Human-readable string (e.g., '1.5 MB', '500 KB')
    """
    for unit in ['B', 'KB', 'MB', 'GB', 'TB']:
        if size_bytes < 1024.0:
            return f"{size_bytes:.2f} {unit}"
        size_bytes /= 1024.0
    return f"{size_bytes:.2f} PB"


def find_target_folder(file_extension: str, sorting_rules: Dict[str, List[str]]) -> str:
    """
    Find the target folder for a given file extension.
    
    Args:
        file_extension: The file extension to look up
        sorting_rules: Dictionary mapping folder names to extensions
        
    Returns:
        The name of the target folder, or 'Other' if no match found
    """
    for folder_name, extensions in sorting_rules.items():
        if file_extension in extensions:
            return folder_name
    return "Other"


def organize_files(directory_path: str, dry_run: bool = False, config_path: str = "config.json", 
                   show_stats: bool = True) -> None:
    """
    Organize files in the specified directory.
    
    Args:
        directory_path: Path to the directory to organize
        dry_run: If True, only show what would be moved without actually moving files
        config_path: Path to the configuration file
        show_stats: If True, display detailed statistics at the end
    """
    directory = Path(directory_path)
    
    if not directory.exists():
        color.print_red(f"Error: Directory '{directory_path}' does not exist.")
        return
    
    if not directory.is_dir():
        color.print_red(f"Error: '{directory_path}' is not a directory.")
        return
    
    # Load sorting rules
    sorting_rules = load_sorting_rules(config_path)
    
    # Get all files in the directory (not subdirectories)
    files_to_organize = [f for f in directory.iterdir() if f.is_file()]
    
    if not files_to_organize:
        color.print_red("No files found to organize.")
        return
    
    color.print_red(f"Found {len(files_to_organize)} files to organize...")
    if dry_run:
        color.print_red("DRY RUN MODE - No files will actually be moved\n")
    
    moved_count = 0
    skipped_count = 0
    total_size = 0
    category_stats = {}  # Track files and size per category
    
    for file_path in files_to_organize:
        file_extension = get_file_extension(file_path)
        target_folder = find_target_folder(file_extension, sorting_rules)
        file_size = os.path.getsize(file_path)
        
        # Create target directory
        target_dir = directory / target_folder
        if not dry_run:
            create_folder_if_not_exists(target_dir)
        
        # Move the file
        target_file_path = target_dir / file_path.name
        
        if target_file_path.exists():
            print(f"Skipped '{file_path.name}' - file already exists in {target_folder}/")
            skipped_count += 1
            continue
        
        if dry_run:
            print(f"[DRY RUN] Would move '{file_path.name}' to '{target_folder}/'")
        else:
            try:
                shutil.move(str(file_path), str(target_file_path))
                print(f"Moved '{file_path.name}' to '{target_folder}/'")
                moved_count += 1
                total_size += file_size
                
                # Update category statistics
                if target_folder not in category_stats:
                    category_stats[target_folder] = {'count': 0, 'size': 0}
                category_stats[target_folder]['count'] += 1
                category_stats[target_folder]['size'] += file_size
            except Exception as e:
                color.print_red(f"Error moving '{file_path.name}': {e}")
                skipped_count += 1
    
    # Summary
    print(f"\n{'='*50}")
    if dry_run:
        print(f"DRY RUN COMPLETE: Would move {len(files_to_organize)} files")
    else:
        color.print_green(f"ORGANIZATION COMPLETE!")
        color.print_green(f"Files moved: {moved_count}")
        if skipped_count > 0:
<<<<<<< HEAD
            print(f"Files skipped: {skipped_count}")
        
        # Display detailed statistics if enabled
        if show_stats and moved_count > 0:
            print(f"\n{'='*50}")
            print("STATISTICS")
            print(f"{'='*50}")
            print(f"Total files organized: {moved_count}")
            print(f"Total size: {format_size(total_size)}")
            print(f"\nFiles by category:")
            
            # Sort categories by count (descending)
            sorted_categories = sorted(category_stats.items(), 
                                     key=lambda x: x[1]['count'], 
                                     reverse=True)
            
            for category, stats in sorted_categories:
                print(f"  {category}: {stats['count']} files ({format_size(stats['size'])})")
            print(f"{'='*50}")

=======
            color.print_yellow(f"Files skipped: {skipped_count}")
>>>>>>> af0f7f82


def main():
    """Main function to handle command line arguments and run the organizer."""
    parser = argparse.ArgumentParser(
        description="Organize files in a directory by moving them into subdirectories based on file type.",
        formatter_class=argparse.RawDescriptionHelpFormatter,
        epilog="""
Examples:
  python py_sort.py ~/Downloads
  python py_sort.py ~/Downloads --dry-run
  python py_sort.py ~/Downloads --config my_rules.json
        """
    )
    
    parser.add_argument(
        "directory",
        help="Path to the directory to organize"
    )
    
    parser.add_argument(
        "--dry-run",
        action="store_true",
        help="Show what would be moved without actually moving files"
    )
    
    parser.add_argument(
        "--config",
        default="config.json",
        help="Path to the JSON configuration file (default: config.json)"
    )
    
    parser.add_argument(
        "--no-stats",
        action="store_true",
        help="Disable detailed statistics at the end"
    )
    
    args = parser.parse_args()
    
    try:
        organize_files(args.directory, args.dry_run, args.config, not args.no_stats)
    except KeyboardInterrupt:
        color.print_red("\nOperation cancelled by user.")
        sys.exit(1)
    except Exception as e:
        color.print_red(f"Unexpected error: {e}")
        sys.exit(1)


if __name__ == "__main__":
    main()<|MERGE_RESOLUTION|>--- conflicted
+++ resolved
@@ -15,12 +15,8 @@
 import shutil
 import sys
 from pathlib import Path
-<<<<<<< HEAD
-from typing import Dict, List, Tuple
-=======
 from typing import Dict, List
 from assets import color
->>>>>>> af0f7f82
 
 
 def load_sorting_rules(config_path: str = "config.json") -> Dict[str, List[str]]:
@@ -214,7 +210,6 @@
         color.print_green(f"ORGANIZATION COMPLETE!")
         color.print_green(f"Files moved: {moved_count}")
         if skipped_count > 0:
-<<<<<<< HEAD
             print(f"Files skipped: {skipped_count}")
         
         # Display detailed statistics if enabled
@@ -235,9 +230,7 @@
                 print(f"  {category}: {stats['count']} files ({format_size(stats['size'])})")
             print(f"{'='*50}")
 
-=======
             color.print_yellow(f"Files skipped: {skipped_count}")
->>>>>>> af0f7f82
 
 
 def main():
