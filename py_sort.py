--- conflicted
+++ resolved
@@ -24,9 +24,7 @@
 import unicodedata
 
 from assets import color
-<<<<<<< HEAD
 from assets.conflict_file_resolver import is_same_file,getInfo,rename,overwrite
-=======
 
 def rename_file(file_path: Path, pattern: str, existing_names: set) -> str:
     """
@@ -111,7 +109,6 @@
         else:
             print("Please enter 'y' or 'n'.")
 
->>>>>>> d275ada9
 
 def load_sorting_rules(config_path: str = "config.json") -> Dict[str, List[str]]:
     """
@@ -406,7 +403,6 @@
     category_stats: Dict[str, Dict[str, int]] = {}
 
     for file_path in files_to_organize:
-<<<<<<< HEAD
         file_extension = get_file_extension(file_path)
         target_folder = find_target_folder(file_extension, sorting_rules)
         file_size = os.path.getsize(file_path)
@@ -439,7 +435,6 @@
                 # Update category statistics
                 if target_folder not in category_stats:
                     category_stats[target_folder] = {'count': 0, 'size': 0}
-=======
         try:
             file_extension = get_file_extension(file_path)
             target_folder = find_target_folder(file_extension, sorting_rules)
@@ -462,7 +457,6 @@
                 moved_count += 1 
                 total_size += file_size
                 category_stats.setdefault(target_folder, {'count': 0, 'size': 0})
->>>>>>> d275ada9
                 category_stats[target_folder]['count'] += 1
                 category_stats[target_folder]['size'] += file_size
             else:
@@ -514,7 +508,6 @@
         color.print_green(f"ORGANIZATION COMPLETE!")
         color.print_green(f"Files successfully moved: {moved_count}")
         if skipped_count > 0:
-<<<<<<< HEAD
             print(f"Files skipped: {skipped_count}")
         if rename_count>0:
             print(f"Files Renamed: {rename_count}")
@@ -523,10 +516,8 @@
 
     
         # Display detailed statistics if enabled
-=======
             color.print_yellow(f"Files skipped due to errors or existing duplicates: {skipped_count}")
 
->>>>>>> d275ada9
         if show_stats and moved_count > 0:
             print(f"\n{'='*50}")
             print("STATISTICS")
